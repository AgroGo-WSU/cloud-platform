# cloudflare-platform

## API Routes
All API routes contained in AgroGo's backend platform are defined below.

For API routes, AgroGo uses Cloudflare workers which are exposed to traditional HTTP-style routes via the use of Hono Router.

Use this for the base url if using productionized workers
- https://backend.agrogodev.workers.dev/

### `/raspi/:mac/pairingStatus`
Returns the pairing status of a raspberry pi device

```
GET <base url>/raspi/11:22:33:44:55:66/pairingStatus
```

### `/raspi/:mac/sensorReadings`
Sends sensor readings from thje Pi to the 

#### POST Request
- Sends sensor readings to D1
```
POST <base url>/raspi/11:22:33:44:55:66/sensorReadings
{ "reading": "{ 'temperature': 21.4, 'humidity': 50 }" }
```

### `/raspi/:mac/pinActionTable`
This api route returns the "Pin Action Table (PAT)" for a Raspberry Pi. The PAT returns the schedule for a Raspberry Pi. The PAT is set on the frontend and transferred to D1. That is where this route comes in. It checks for the most recent PAT and sets its local sensors accordingly.

#### GET Request
- Retrieves the most recent PAT associated with a Raspberry Pi's MAC address

**Example Request:**
```
Content-Type: application/json
GET <base url>/raspi/1a:2b:3c:4d:5e:6f/pinActionTable
```

### Firebase Header
All API routes under the `/api` route (all routes under this header) require the use of a Firebase-provided JWT. This ensures that the data is only coming from officially authenticated sources. All API calls _must_ have the following header:
- `Authorization: Bearer <firebase JWT>`

### `/api/auth/login`
This route allows us to enhance Firebase Auth's database. It should be called after a user signs in. It will take the following data from Firebase Auth:
- uid
- email
- first name
- last name

And will write that data to our D1 database. In our D1 database, there is a field for a Raspberry Pi's MAC address. This will remain blank on initial login, but can be filled in by the route `/api/auth/pairDevice`

#### POST Request
- Retrieves the currently authenticated user's Firebase information by use of the Bearer token (passed in the `Authorization` header).
- Sends the user's Firebase information to our D1 database.
- Leaves the `raspi_mac` field empty to be filled in later.

**Example Request:** (adds a new user from a firebase account)
```
POST <base url>/api/auth/login
Authoriation: Bearer <firebase JWT>
Content-Type: application/json
{
  "firstName": "Drew",
  "lastName": "Adomaitis"
}
```

### `/api/userDeviceHealth`
Checks if a device had pings within the last 20 minutes. Checks the following tables for pings
- tempAndHumidity
- waterLog
- fanLog

**Example Request:** (determines if a user has a device attached, and if it has been seen in the last 20 minutes)
```
<base url>/api/userDeviceHealth
Authorization: Bearer <firebase JWT>
Content-Type: application.json
```

### `/api/auth/pairDevice`
This route handles pairing a Raspberry Pi device (by MAC address) to a user's account.
It should be called after a user logs in and when the Raspberry Pi device is ready to be linked to that user.
Once paired, the Pi will be associated with the user in the D1 database, allowing the system to fetch/store sensor readings related to that device.

#### POST Request
- Accepts a JSON body containing the following fields:
  - `raspiMac`: The MAC address of the Raspberry Pi (string)
  - (optional) `firstName`: The user's first name (string)
  - (optional) `lastName`: The user's last name (string)
- Writes the device's MAC address to the user's record in the D1 database
- Uses the Firebase Bearer token to decode the user's Firebase Uid and retrieve their information in D1.
- Returns confirmation of the pairing, along with relevant user and device data.

**Example Request:**

```
POST <base url>/api/auth/pairDevice
Authorization: Bearer <firebase JWT>
Content-Type: application/json
{
  "raspiMac": "B8:27:EB:45:12:9F"
}
```

<<<<<<< HEAD
### `/api/raspi/sensorReadings`

This api route handles the communication of sensor readings from Raspberry Pi devices to D1.
It requires that a Raspberry Pi is paired to a user via the `api/auth/pairDevice` route.
When the Pi collects sensor data, it sends readings through this endpoint, where they are validated and written to the `pings` table in D1

#### POST Request
- Accepts a JSON body containing an array of sensor readings.
- Each reading object must contain:
  - `sensorUUID`: The unique ID of the sensor (string)
  - `value`: The numeric reading captured from the sensor (number)
  - `userID`: The Firebase UID of the user associated with the device (string)

Each reading is validated against the `sensors` table to ensure the sensor exists before inserting data into the `pings` table.

If no valid readings are found, the request will return a `400 Bad Request` error.
If successful, the route returns a confirmation message along with the count of inserted readings.

**Example Request**

```
POST <base url>/api/raspi/sensorReadings
Authorization: Bearer <firebase JWT>
Content-Type: application/json
{
  "readings": [
    {
      "sensorUUID": "soil-123",
      "value": 47.5,
      "userID": "firebase-user-uuid-123"
    },
    {
      "sensorUUID": "temp-456",
      "value": 22.1,
      "userID": "firebase-user-uuid-123"
    }
  ]
}
```

### `/api/data/<table name>` (inactive, being added back on the evening of 10.21 or morning of 10.22)
=======
### `/api/data/<table name>`
>>>>>>> 67b6d3f6
This route handles all database insertion queries. The route will take incoming HTTP information and translate it into SQL queries (via the use of Drizzle ORM) that can be used to manipulate the database. This route is important because it ensures that the data is entering the database in the correct format, and from the correct actors.

AgroGo has the following tables in the D1 database. All of which can be accessed using this route
<img width="1222" height="670" alt="image" src="https://github.com/user-attachments/assets/b1b393ba-7287-46c3-a4ec-18a1490092e3" />

#### POST Request
- Inserts a new entry into a specified table.
- Uses the `json` section to specify data on each field.
- Performs a validation to ensure that an entry isn't created without needed data.

**Example Request:** (adds a new line in the User table with the following values: location = Detroit, email = adomaitisandrew@gmail.com, firstName = Drew, lastName = Adomaitis
```
POST <base url>/api/data/user
Authorization: Bearer <firebase JWT>
Content-Type: application/json
{
  "location": "Detroit",
  "email": "adomaitisandrew@gmail.com",
  "firstName": "Drew",
  "lastName": "Adomaitis"
}
```

### `/api/sendEmail`
Communicates with the Resend API to distribute an email.

Emails must originate from an email from the domain agrogo.org.

#### POST Request
- Pushes an incoming email request to Resend for distribution.
- Uses the `json` section to specify email contents, recipient, and sender.

**Example Request:** (distributes an email to the email address sent in recipient)
```
POST <base url>/api/sendEmail
Authorization: Bearer <firebase JWT>
Content-Type: application/json
{
  "recipient": "adomaitisandrew@gmail.com",
  "subject": "Hello from AgroGo!",
  "message": "Sending this message to welcome you to AgroGo.",
  "sender": "no-reply@agrogo.org"
}
```<|MERGE_RESOLUTION|>--- conflicted
+++ resolved
@@ -104,7 +104,6 @@
 }
 ```
 
-<<<<<<< HEAD
 ### `/api/raspi/sensorReadings`
 
 This api route handles the communication of sensor readings from Raspberry Pi devices to D1.
@@ -146,9 +145,6 @@
 ```
 
 ### `/api/data/<table name>` (inactive, being added back on the evening of 10.21 or morning of 10.22)
-=======
-### `/api/data/<table name>`
->>>>>>> 67b6d3f6
 This route handles all database insertion queries. The route will take incoming HTTP information and translate it into SQL queries (via the use of Drizzle ORM) that can be used to manipulate the database. This route is important because it ensures that the data is entering the database in the correct format, and from the correct actors.
 
 AgroGo has the following tables in the D1 database. All of which can be accessed using this route
