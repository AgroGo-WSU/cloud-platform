/**
 * For more details on how to configure Wrangler, refer to:
 * https://developers.cloudflare.com/workers/wrangler/configuration/
 */
{
	"$schema": "node_modules/wrangler/config-schema.json",
	"name": "backend",
	"main": "src/index.ts",
	"compatibility_date": "2025-09-11",
<<<<<<< HEAD
	"compatibility_flags": ["nodejs_compat"],
=======
	"vars": {
		"FIREBASE_PROJECT_ID": "agrogo-c4f0e",
<<<<<<< HEAD
		"FIREBASE_API_KEY": "AIzaSyD5H47l8jzAJeve392CLEPPRVWFad40KJE"
=======
		 "FIREBASE_API_KEY": "AIzaSyD5H47l8jzAJeve392CLEPPRVWFad40KJE"
	},
>>>>>>> main
	"migrations": [
		{
			"new_sqlite_classes": [
				"StreamingObject"
			],
			"tag": "v1"
		}
	],
	"durable_objects": {
		"bindings": [
			{
				"name": "STREAMING_OBJECT",
        		"class_name": "StreamingObject"
			}
		]
>>>>>>> a039dba0
	},
	"d1_databases": [
		{
			"binding": "DB",
			"database_name": "agrogo-db",
<<<<<<< HEAD
			"database_id": ""// Add database's UUID here. DO NOT COMMIT!!!!! - Drew
=======
			"database_id": "5d3b1ef9-d667-4e38-a3d3-20785849eb15"// Add database's UUID here. DO NOT COMMIT!!!!! - Drew
>>>>>>> main
		}
	],
	"observability": {
		"enabled": true
	}
}<|MERGE_RESOLUTION|>--- conflicted
+++ resolved
@@ -7,17 +7,10 @@
 	"name": "backend",
 	"main": "src/index.ts",
 	"compatibility_date": "2025-09-11",
-<<<<<<< HEAD
-	"compatibility_flags": ["nodejs_compat"],
-=======
 	"vars": {
 		"FIREBASE_PROJECT_ID": "agrogo-c4f0e",
-<<<<<<< HEAD
-		"FIREBASE_API_KEY": "AIzaSyD5H47l8jzAJeve392CLEPPRVWFad40KJE"
-=======
 		 "FIREBASE_API_KEY": "AIzaSyD5H47l8jzAJeve392CLEPPRVWFad40KJE"
 	},
->>>>>>> main
 	"migrations": [
 		{
 			"new_sqlite_classes": [
@@ -33,17 +26,12 @@
         		"class_name": "StreamingObject"
 			}
 		]
->>>>>>> a039dba0
 	},
 	"d1_databases": [
 		{
 			"binding": "DB",
 			"database_name": "agrogo-db",
-<<<<<<< HEAD
 			"database_id": ""// Add database's UUID here. DO NOT COMMIT!!!!! - Drew
-=======
-			"database_id": "5d3b1ef9-d667-4e38-a3d3-20785849eb15"// Add database's UUID here. DO NOT COMMIT!!!!! - Drew
->>>>>>> main
 		}
 	],
 	"observability": {
