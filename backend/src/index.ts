--- conflicted
+++ resolved
@@ -44,16 +44,13 @@
 import { Hono } from 'hono';
 // CORS headers allow other domains (like our frontend) to query our endpoint - Madeline
 import { cors } from 'hono/cors';
-<<<<<<< HEAD
 import { verifyFirebaseToken } from './handlers/firebaseAuth';
 import { handleGetTableEntries } from './handlers/getTableEntries';
 import * as schema from './schema';
 import { handleAddTableEntry } from './handlers/addTableEntry';
-=======
 import { getDB, createZone, createUser } from './handlers/databaseQueries';
 import { StreamingObject } from './objects/streamingObject/StreamingObject';
 import { emailDistributionHandler } from "./workers/emailDistributionWorker/emailDistributionWorker";
->>>>>>> a039dba0
 
 export interface Env {
 	STREAMING_OBJECT: DurableObjectNamespace;
@@ -73,38 +70,7 @@
 // telling app to use CORS headers - Madeline
 app.use('*', cors());
 
-<<<<<<< HEAD
 // Require all API routes below this declaration to use a Firebase auth token
-=======
-/**
- * Created by Drew on 10.8 - Creates a new user 
- */
-app.post('/api/data/user', async (c) => {
-	try {
-		const body = await c.req.json();
-		console.log("Incoming body:", body);
-
-		const { id, email, firstName, lastName } = body;
-
-		if(!id || !email || !firstName || !lastName) {
-			console.log("Missing params:", { id, email, firstName, lastName });
-			return c.json(
-				{ error: "id, email, firstName, and lastName are required" },
-				400
-			);
-		}
-
-		console.log("Getting DB instance...");
-		const db = getDB({ DB: c.env.DB });
-		await createUser(db, id, email, firstName, lastName);
-		return c.json({ message: "User created successfully!" }, 201);
-	} catch(error) {
-		console.error("Error creating user:", error)
-		return c.json({ error: "Internal server error" }, 500)
-	}
-});
-
->>>>>>> a039dba0
 app.use('/api/*', async (c, next) => {
 	const authHeader = c.req.header('Authorization');
 	if (!authHeader?.startsWith('Bearer ')) {
@@ -238,7 +204,6 @@
 });
 
 /**
-<<<<<<< HEAD
  * 10.13 Route created by Drew
  * 
  * 10.17 Route deprecated by Drew. Too insecure
@@ -255,7 +220,7 @@
 
 // 	return handleGetTableEntries(table, c);
 // });
-=======
+/**
  * Uses emailDistributionHandler to send an email via the Resend API
  * 
  * Created by Drew on 10.4
@@ -288,7 +253,6 @@
 		});
 	}
 });
->>>>>>> a039dba0
 
 export default app;
 
