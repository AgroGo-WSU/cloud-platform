--- conflicted
+++ resolved
@@ -160,7 +160,17 @@
 app.post('/api/zones', async (c) => {
 	const userId = c.get('userId');
 
-<<<<<<< HEAD
+	const { zoneName } = await c.req.json();
+	if (!zoneName) {
+		return c.json({ error: 'zoneName is required' }, 400);
+	}
+
+	const db = getDB({ DB: c.env.DB });
+	const newZoneId = await createZone(db, userId, zoneName);
+
+	return c.json({ zoneId: newZoneId, zoneName: zoneName });
+});
+
 /**
  * Uses emailDistributionHandler to send an email via the Resend API
  * 
@@ -196,18 +206,4 @@
 });
 
 export default app;
-=======
-	const { zoneName } = await c.req.json();
-	if (!zoneName) {
-		return c.json({ error: 'zoneName is required' }, 400);
-	}
-
-	const db = getDB({ DB: c.env.DB });
-	const newZoneId = await createZone(db, userId, zoneName);
->>>>>>> 33b84361
-
-	return c.json({ zoneId: newZoneId, zoneName: zoneName });
-});
-
-export default app;
 export { StreamingObject };