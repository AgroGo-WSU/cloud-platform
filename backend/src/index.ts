/**
 * index.ts
 *
 * HTTP routing entrypoint for the AgroGo backend (Hono + Cloudflare Workers).
 *
 * Responsibilities
 * - Configure global middleware:
 *   - CORS for all routes.
 *   - Firebase auth verification for all routes under /api/* (expects `Authorization: Bearer <token>`).
 * - Wire small, focused route handlers that delegate business logic to handler modules:
 *   - POST routes that insert rows into specific tables use `handleAddTableEntry`.
 *   - A generic GET route that returns rows from any table uses `handleGetTableEntries`.
 *   - Zone creation endpoint uses `createZone` from databaseQueries.
 *
 * Key files / modules used by this router
 * - ./handlers/databaseQueries         : DB helpers (getDB, createZone, insert/return helpers)
 * - ./handlers/addTableEntry           : handleAddTableEntry (inserts into a table)
 * - ./handlers/getTableEntries         : handleGetTableEntries (query table rows with filters/limit)
 * - ./handlers/firebaseAuth            : verifyFirebaseToken used by auth middleware
 * - ./schema                          : Drizzle table definitions used to look up tables by name
 *
 * Routes summary
 * - POST /api/data/<table>        : Insert a row into a specific table (many table-specific routes wired).
 * - GET  /api/data/:table         : Generic tabular endpoint. Accepts query params as filters and `limit`.
 *
 * Important notes / conventions
 * - All /api/* routes require a valid Firebase Bearer token; middleware sets `userId` on context.
 * - Route handlers should be small and delegate DB/logic to the handler modules (separation of concerns).
 * - Table names passed to the generic GET endpoint are looked up from the exported `schema` object;
 *   callers receive 404 if the requested table name is not found in the schema.
 * - Handlers return JSON responses and log errors to the Worker console. Status codes follow:
 *   - 200 / 201 for success, 400 for client errors, 401 for auth errors, 500 for server errors.
 *
 * Deployment / bindings
 * - Expected environment bindings (Env):
 *     FIREBASE_PROJECT_ID
 *     FIREBASE_API_KEY
 *     DB               : D1Database
 *
 * Keep this file focused on routing only. Business logic, DB queries, and Durable Object internals
 * belong in their respective modules to keep routes concise and testable.
 */

import { Hono } from 'hono';
// CORS headers allow other domains (like our frontend) to query our endpoint - Madeline
import { cors } from 'hono/cors';
<<<<<<< HEAD
import { getDB, createZone } from './handlers/databaseQueries';
import { StreamingObject } from './objects/streamingObject/StreamingObject';
=======
import { verifyFirebaseToken } from './handlers/firebaseAuth';
import { handleGetTableEntries } from './handlers/getTableEntries';
import * as schema from './schema';
import { handleAddTableEntry } from './handlers/addTableEntry';
>>>>>>> 5fc2eca5
import { emailDistributionHandler } from "./workers/emailDistributionWorker/emailDistributionWorker";
import { requireFirebaseHeader as requireFirebaseHeader } from './handlers/authHandlers';
import { handleLogin } from './handlers/handleLogin';
import { handleRaspiPairing } from './handlers/handleRaspiPairing';
import { handlePiMacDataRetrieval, handlePiSensorDataPosting } from './handlers/raspiHandlers';
import { handleReturnUserDataByTable } from './handlers/userDataHandlers';

export interface Env {
	STREAMING_OBJECT: DurableObjectNamespace;
	FIREBASE_PROJECT_ID: string;
	FIREBASE_API_KEY: string;
	ENV_NAME: string;
	DB: D1Database;
}

declare module 'hono' {
  interface ContextVariableMap {
    userId: string;
  }
}

const app = new Hono<{ Bindings: Env }>();

// telling app to use CORS headers - Madeline
app.use('*', cors());

<<<<<<< HEAD
/**
 * Created by Drew on 10.20
 * 
 * Take a user and pair a Raspberry Pi (by mac address) to their account
 */
app.post('api/auth/pairDevice', async (c) => {
	try {
		const decoded = await requireFirebaseHeader(c, c.env.FIREBASE_API_KEY);
		const { raspiMac, firstName, lastName } = await c.req.json();

		const rawMac = raspiMac.toString();
		if(!rawMac) {
			return c.json({ error: "Missing raspiMac in request body" }, 400);
		}

		const db = getDB({ DB: c.env.DB });
		
		const result = await handleRaspiPairing(
			db,
			decoded.uid,
			decoded.email!,
			rawMac,
			firstName,
			lastName
		);

		return c.json(result, 200);
	} catch(error) {
		console.error("[pairDevice] Error:", error);
		return c.json({ error: (error as Error).message }, 500);
	}
});

/**
 * Created by Drew on 10.18
 * 
 * User signs in with Firebase and sends their ID token.
 * We verify it, get UID, and store/update their info in D1.
 */
app.post('/api/auth/login', async (c) => {
	try {
		const decoded = await requireFirebaseHeader(c, c.env.FIREBASE_API_KEY);
		const db = getDB({ DB: c.env.DB });
=======
// Require all API routes below this declaration to use a Firebase auth token
app.use('/api/*', async (c, next) => {
	const authHeader = c.req.header('Authorization');
	if (!authHeader?.startsWith('Bearer ')) {
		return c.json({ error: 'Missing or malformed token' }, 401);
	}
>>>>>>> 5fc2eca5

		// Parse first/last name from request body
		const { firstName, lastName } = await c.req.json();

		const result = await handleLogin(
			db, 
			decoded.uid, 
			decoded.email!, 
			firstName, 
			lastName
		);

		return c.json({
			message: 'Login successful',
			user: result.userRecord
		}, 200);
	} catch(error) {
		console.error('Error in /api/auth/login:', error);
		return c.json({ error: (error as Error).message }, 400);
	}
});

app.use('/api/*', async (c, next) => {
	try {
		const decoded = await requireFirebaseHeader(c, c.env.FIREBASE_API_KEY);
		c.set('userId', decoded.uid);
		return next();
	} catch(error) {
		return c.json({ error: (error as Error).message }, 401);
	}
});

// === All private API routes (require Firebase auth token) go below this line ===

/**
 * Created by Drew on 10.20
 */
app.post('api/raspi/sensorReadings', async(c) => {
	return await handlePiSensorDataPosting(c);
});

/**
 * Created by Drew on 10.20
 */
app.get('api/raspi/:mac', async(c) => {
	return await handlePiMacDataRetrieval(c);
});


/**
 * Created by Drew on 10.20
 */
app.get('api/user/:table', async(c) => {
	const bearer = c.req.header('Authorization') || '';
	return await handleReturnUserDataByTable(c, bearer);
});

// === All private API routes (require Firebase auth token) go below this line ===

/**
 * POST Routes for database tables
 * 10.13 - Created by Drew
 */
app.post('api/data/user', async (c) => {
	const body = await c.req.json();
	return handleAddTableEntry(
		schema.user, c,
		{ location: body.location, email: body.email, firstName: body.firstName, lastName: body.lastName }
	);
});

app.post('/api/data/sensors', async (c) => {
	const body = await c.req.json();
	return handleAddTableEntry(
		schema.sensors, c,
		{ userId: body.userId, type: body.type, zone: body.zone }
	);
});

app.post('/api/data/zone', async (c) => {
	const body = await c.req.json();
	return handleAddTableEntry(
		schema.zone, c,
		{ userId: body.userId, zoneName: body.zoneName, description: body.description }
	);
});

app.post('/api/data/tempAndHumidity', async (c) => {
	const body = await c.req.json();
	return handleAddTableEntry(
		schema.tempAndHumidity, c,
		{ userId: body.userId, type: body.type, value: body.value }
	);
});

app.post('/api/data/pings', async (c) => {
	const body = await c.req.json();
	return handleAddTableEntry(
		schema.pings, c,
		{ userId: body.userId, sensorId: body.sensorId, confirmed: body.confirmed }
	);
});

app.post('/api/data/waterSchedule', async (c) => {
	const body = await c.req.json();
	return handleAddTableEntry(
		schema.waterSchedule, c,
		{ userId: body.userId, sensorId: body.sensorId, time: body.time }
	);
});

app.post('/api/data/fanSchedule', async (c) => {
	const body = await c.req.json();
	return handleAddTableEntry(
		schema.fanSchedule, c,
		{ userId: body.userId, sensorId: body.sensorId, timeOn: body.timeOn, timeOff: body.timeOff }
	);
});

app.post('/api/data/waterLog', async (c) => {
	const body = await c.req.json();
	return handleAddTableEntry(
		schema.waterLog, c,
		{ userId: body.userId, schedule_instance: body.schedule_instance, timeOnConfirm: body.timeOnConfirm, timeOffConfirm: body.timeOffConfirm }
	);
});

app.post('/api/data/fanLog', async (c) => {
	const body = await c.req.json();
	return handleAddTableEntry(
		schema.fanLog, c,
		{ userId: body.userId, schedule_instance: body.schedule_instance, timeOnConfirm: body.timeOnConfirm, timeOff: body.timeOff }
	);
});

app.post('/api/data/rasPi', async (c) => {
	const body = await c.req.json();
	return handleAddTableEntry(
		schema.rasPi, c,
		{ status: body.status }
	);
});

app.post('/api/data/alert', async (c) => {
	const body = await c.req.json();
	return handleAddTableEntry(
		schema.rasPi, c,
		{ userId: body.userId, message: body.message, severity: body.severity, status: body.status }
	);
});

app.post('/api/data/integration', async (c) => {
	const body = await c.req.json();
	return handleAddTableEntry(
		schema.integration, c,
		{ userId: body.userId, provider: body.provider, accessToken: body.accessToken, refreshToken: body.refreshToken, expiresAt: body.expiresAt }
	);
});

app.post('/api/data/plantInventory', async (c) => {
	const body = await c.req.json();
	return handleAddTableEntry(
		schema.plantInventory, c,
		{ userId: body.userId, plantType: body.plantType, plantName: body.plantName, zoneId: body.zoneId }
	);
});

/**
 * 10.13 Route created by Drew
 * 
 * 10.17 Route deprecated by Drew. Too insecure
 * 
 * Returns entries in a table based on params passed by the request
 */
app.get('api/data/:table', async (c) => {
	// Find the table's name that was passed
	const tableName = c.req.param('table');

	// Check if the table exists in the schema
	const table = (schema as Record<string, any>)[tableName];
	if(!table) return c.json({ error: `Table ${tableName} not found`}, 404);

	return handleGetTableEntries(table, c);
});

/**
 * Uses emailDistributionHandler to send an email via the Resend API
 * 
 * Created by Drew on 10.4
 */
app.post('/api/sendEmail', async (c) => {
	try {
		// Parse the incoming request body
		const { recipient, subject, message, sender } = await c.req.json();

		// Input validation, sender is optional
		if(!recipient || !subject || !message) {
			return new Response("Missing one of the required fields: recipient, subject, or message", {
				status: 400,
			});
		}

		// Call the email handler
		return await emailDistributionHandler.fetch(
			c.req.raw,
			c.env,
			recipient,
			subject,
			message,
			sender || "no-reply@agrogo.org" // Default sender
		);
	} catch(error) {
		console.error("Error in /api/sendEmail:", error);
		return new Response(`Error sending email: ${(error as Error).message}`, { 
			status: 500
		});
	}
});

export default app;

// Durable Object stub to prevent Cloudflare from throwing errors
export class StreamingObject {
	constructor(public state: DurableObjectState, public env: any) {}

	async fetch(request: Request) {
		return new Response("Durable Object stub active");
	}
}<|MERGE_RESOLUTION|>--- conflicted
+++ resolved
@@ -44,15 +44,12 @@
 import { Hono } from 'hono';
 // CORS headers allow other domains (like our frontend) to query our endpoint - Madeline
 import { cors } from 'hono/cors';
-<<<<<<< HEAD
-import { getDB, createZone } from './handlers/databaseQueries';
-import { StreamingObject } from './objects/streamingObject/StreamingObject';
-=======
 import { verifyFirebaseToken } from './handlers/firebaseAuth';
 import { handleGetTableEntries } from './handlers/getTableEntries';
 import * as schema from './schema';
 import { handleAddTableEntry } from './handlers/addTableEntry';
->>>>>>> 5fc2eca5
+import { getDB, createZone } from './handlers/databaseQueries';
+import { StreamingObject } from './objects/streamingObject/StreamingObject';
 import { emailDistributionHandler } from "./workers/emailDistributionWorker/emailDistributionWorker";
 import { requireFirebaseHeader as requireFirebaseHeader } from './handlers/authHandlers';
 import { handleLogin } from './handlers/handleLogin';
@@ -79,7 +76,6 @@
 // telling app to use CORS headers - Madeline
 app.use('*', cors());
 
-<<<<<<< HEAD
 /**
  * Created by Drew on 10.20
  * 
@@ -123,14 +119,6 @@
 	try {
 		const decoded = await requireFirebaseHeader(c, c.env.FIREBASE_API_KEY);
 		const db = getDB({ DB: c.env.DB });
-=======
-// Require all API routes below this declaration to use a Firebase auth token
-app.use('/api/*', async (c, next) => {
-	const authHeader = c.req.header('Authorization');
-	if (!authHeader?.startsWith('Bearer ')) {
-		return c.json({ error: 'Missing or malformed token' }, 401);
-	}
->>>>>>> 5fc2eca5
 
 		// Parse first/last name from request body
 		const { firstName, lastName } = await c.req.json();
@@ -153,6 +141,7 @@
 	}
 });
 
+// Require all API routes below this declaration to use a Firebase auth token
 app.use('/api/*', async (c, next) => {
 	try {
 		const decoded = await requireFirebaseHeader(c, c.env.FIREBASE_API_KEY);
