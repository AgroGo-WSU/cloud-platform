/**
 * schema.ts
 * 
 * Centralized location for all Drizzle ORM table definitions.
 * 
 * This file defines the database schema used by the application.
 * Each table should be declared here to ensure a single source of truth.
 *
 * Tables:
 * - user: Master list of all authenticated users.
 * - zone: User-defined zones for monitoring plants.
 * - deviceReadings: Raw data log for all incoming JSON packets.
 * - rasPi: Registry for Raspberry Pi devices.
 * - alert: User-specific system alerts.
 * - integrations: Third-party account integrations.
 * - automations: User-defined automation rules.
 * - plant: User-managed plants linked to zones.
 */

<<<<<<< HEAD
import { sqliteTable, text } from "drizzle-orm/sqlite-core";
=======
>>>>>>> 5fc2eca5
import { sql } from "drizzle-orm";
import { sqliteTable, text, integer } from "drizzle-orm/sqlite-core";

/**
 * Users Table
 * - This table contains the master list for all authenticated users,
 * using their Firebase UID as the primary key.
 * table added by nick 10.2
 */
export const user = sqliteTable("user",{
    // TODO: use firebase UID
    id: text("id").primaryKey().$defaultFn(()=> crypto.randomUUID()),
    createdAt: text("created_at").default(sql`CURRENT_TIMESTAMP`).notNull(),
<<<<<<< HEAD
    location: text("location"),
    email: text("email").notNull(),
    firstName: text("first_name"),
    lastName: text("last_name"),
    raspiMac: text("raspi_mac")
=======
    location: text("location").notNull(),
    email: text("email").notNull(),
    firstName: text("first_name").notNull(),
    lastName: text("last_name").notNull()
>>>>>>> 5fc2eca5
});

/** 
 * Sensor table
 * this contains a table of uuids for every sensor, for every person
 */
export const sensorsTypeEnum = ['water pump', 'fan', 'temp/humidity'] as const
export const sensors = sqliteTable("sensors",{
    sensorId: text("id").primaryKey().$defaultFn(()=> crypto.randomUUID()), // uuid for each sensor
    userId: text("user_id").notNull().references(() => user.id), // connecting to the user id
    type: text("type", { enum: sensorsTypeEnum }).notNull(),
    zone: text("zone_name").notNull().references(() => zone.id), // to connect the raspi hardware to the zone the user is expecting (may need rewrite)
});

/**
 * Zone Table
 * -This table contains the masterlist for all of the Zones for users
 * each time a users adds a zone to their account to monitor a uuid is created
 * and it gets associated with the users firebase id
 * table added by nick 10.2
 */
export const zone = sqliteTable("zone", {
    id: text("id").primaryKey().$defaultFn(()=> crypto.randomUUID()),
    userId: text("user_id").notNull().references(() => user.id),
    // human readable name to be used with frontend ui.
    zoneName: text("zone_name").notNull(),
    // this is just a way to keep track of registered device creations.
    createdAt: text("created_at").default(sql`CURRENT_TIMESTAMP`).notNull(),
    description: text("description")
});

/**
 * Device Reading tables
 * - These are the tables we need to read and write device data to and from the hardware
 */
export const tempAndHumidityTypeEnum = ['humidity', 'temperature'] as const;
export const tempAndHumidity = sqliteTable("tempAndHumidity",{
    userId: text("userID").references(() => user.id), // reference the userID to identify the account
    type: text("type", { enum: tempAndHumidityTypeEnum }).notNull(),
    receivedAt: text("received_at").default(sql`CURRENT_TIMESTAMP`).notNull(), // timestamp for tracking
    value: text("value").notNull(), // this is the humidity percentage or temperature value
});

export const pingsConfirmedEnum = ["yes", "no"] as const;
export const pings = sqliteTable("pings",{
    userId: text("userID").references(() => user.id), // reference the userID to identify the account
    sensorId: text("sensorId").references(() => sensors.sensorId), // make sure it's the right sensor
    confirmed: text("confirmed", { enum: pingsConfirmedEnum }).notNull(), // device still connected or not
    time: text("confirmed_at").default(sql`CURRENT_TIMESTAMP`).notNull(), // time of confirmation
<<<<<<< HEAD
    value: text("value")
=======
>>>>>>> 5fc2eca5
});

export const waterSchedule = sqliteTable("waterSchedule",{
    id: text("id").primaryKey().$defaultFn(()=> crypto.randomUUID()), // to id the instance 
    userId: text("userID").references(() => user.id), // reference the userID to identify the account (redundant bc sensors are connected with user account, but leaving it here for now)
    sensorId: text("sensorId").references(() => sensors.sensorId), // make sure it's the right sensor
    time: text("scheduled_time").notNull(), // scheduled time
<<<<<<< HEAD
    duration: text("duration")
=======
>>>>>>> 5fc2eca5
});

export const fanSchedule = sqliteTable("fanSchedule",{
    id: text("id").primaryKey().$defaultFn(()=> crypto.randomUUID()), // to id the instance 
    userId: text("userID").references(() => user.id), // reference the userID to identify the account (redundant bc sensors are connected with user account, but leaving it here for now)
    sensorId: text("sensorId").references(() => sensors.sensorId), // make sure it's the right sensor
    timeOn: text("scheduled_time_on").notNull(), // scheduled time on
    timeOff: text("scheduled_time_off").notNull(), // scheduled time off
<<<<<<< HEAD
});

export const waterLog = sqliteTable("waterLog",{ // this table is for confirming that these events happened
    id: text("id").primaryKey().$defaultFn(()=> crypto.randomUUID()), // to id this confirmation instance 
    schedule_instance: text("schedule_instance").references(() => waterSchedule.id), // this is the instance of the scheduled time from the schedule table
    userId: text("userID").references(() => user.id), // reference the userID to identify the account (redundant, but leaving it here for now)
    timeOnConfirm: text("scheduled_time_on_confirm").notNull(), // scheduled water time happened, yes or no
    timeConfirmed: text("confirmed_at").default(sql`CURRENT_TIMESTAMP`).notNull(), // time of confirmation
});

export const fanLog = sqliteTable("fanLog",{ // this table is for confirming that these events happened
    id: text("id").primaryKey().$defaultFn(()=> crypto.randomUUID()), // to id this confirmation instance 
    schedule_instance: text("schedule_instance").references(() => fanSchedule.id), // this is the instance of the scheduled time from the schedule table
    userId: text("userID").references(() => user.id), // reference the userID to identify the account (redundant, but leaving it here for now)
    timeOnConfirm: text("scheduled_time_on_confirm").notNull(), // scheduled time on happened, yes or no
    timeOff: text("scheduled_time_off_confirm").notNull(), // scheduled time off happened, yes or no
    timeConfirmed: text("confirmed_at").default(sql`CURRENT_TIMESTAMP`).notNull(), // time of confirmation
});

=======
});

export const waterLog = sqliteTable("waterLog",{ // this table is for confirming that these events happened
    id: text("id").primaryKey().$defaultFn(()=> crypto.randomUUID()), // to id this confirmation instance 
    schedule_instance: text("schedule_instance").references(() => waterSchedule.id), // this is the instance of the scheduled time from the schedule table
    userId: text("userID").references(() => user.id), // reference the userID to identify the account (redundant, but leaving it here for now)
    timeOnConfirm: text("scheduled_time_on_confirm").notNull(), // scheduled water time happened, yes or no
    timeConfirmed: text("confirmed_at").default(sql`CURRENT_TIMESTAMP`).notNull(), // time of confirmation
});

export const fanLog = sqliteTable("fanLog",{ // this table is for confirming that these events happened
    id: text("id").primaryKey().$defaultFn(()=> crypto.randomUUID()), // to id this confirmation instance 
    schedule_instance: text("schedule_instance").references(() => fanSchedule.id), // this is the instance of the scheduled time from the schedule table
    userId: text("userID").references(() => user.id), // reference the userID to identify the account (redundant, but leaving it here for now)
    timeOnConfirm: text("scheduled_time_on_confirm").notNull(), // scheduled time on happened, yes or no
    timeOff: text("scheduled_time_off_confirm").notNull(), // scheduled time off happened, yes or no
    timeConfirmed: text("confirmed_at").default(sql`CURRENT_TIMESTAMP`).notNull(), // time of confirmation
});

>>>>>>> 5fc2eca5
/** Connection health for RasPi */
export const rasPiStatusEnum = ['unpaired', 'offline', 'online', 'error'] as const;
export const rasPi = sqliteTable("rasPi", {
    id: text("id").primaryKey().$defaultFn(() => crypto.randomUUID()),
    receivedAt: text("created_at").default(sql`CURRENT_TIMESTAMP`).notNull(),
    status: text("status", { enum: rasPiStatusEnum }).notNull().default("unpaired"),
});

/** alert table */
export const alertSeverityEnum = ['low', 'medium', 'high', 'error'] as const;
export const alertStatusEnum = ["handled", "unhandled", "error"] as const;
export const alert = sqliteTable("alert", {
    id: text("id").primaryKey().$default(() => crypto.randomUUID()),
    userId: text("user_id").notNull().references(() => user.id),
    message: text("message").notNull(),
    severity: text("severity", { enum: alertSeverityEnum }).notNull(),
    status: text("status", { enum: alertStatusEnum }).notNull()
});

/**
 * Integrations Table
 * - Tracks connected third-party services for each user.
 *   Used for API-based integrations.
 *   Stores provider name, access tokens, and expiration metadata.
 */
export const integration = sqliteTable("integrations", {
    id: text("id").primaryKey().$default(() => crypto.randomUUID()),
    userId: text("user_id").notNull().references(() => user.id),
    provider: text("provider").notNull(),
    accessToken: text("access_token"),
    refreshToken: text("refresh_token"),
    expiresAt: text("expires_at"),
});

/** 
 * Plant inventory table
*/
export const plantInventory = sqliteTable("plantInventory", {
    id: text("id").primaryKey().$default(() => crypto.randomUUID()),
    userId: text("user_id").notNull().references(() => user.id),
    plantType: text("plant_type"),
    plantName: text("plant_name"),
    zoneId: text("zone_id").notNull().references(() => zone.id)
});<|MERGE_RESOLUTION|>--- conflicted
+++ resolved
@@ -17,10 +17,7 @@
  * - plant: User-managed plants linked to zones.
  */
 
-<<<<<<< HEAD
 import { sqliteTable, text } from "drizzle-orm/sqlite-core";
-=======
->>>>>>> 5fc2eca5
 import { sql } from "drizzle-orm";
 import { sqliteTable, text, integer } from "drizzle-orm/sqlite-core";
 
@@ -34,18 +31,11 @@
     // TODO: use firebase UID
     id: text("id").primaryKey().$defaultFn(()=> crypto.randomUUID()),
     createdAt: text("created_at").default(sql`CURRENT_TIMESTAMP`).notNull(),
-<<<<<<< HEAD
     location: text("location"),
     email: text("email").notNull(),
     firstName: text("first_name"),
     lastName: text("last_name"),
     raspiMac: text("raspi_mac")
-=======
-    location: text("location").notNull(),
-    email: text("email").notNull(),
-    firstName: text("first_name").notNull(),
-    lastName: text("last_name").notNull()
->>>>>>> 5fc2eca5
 });
 
 /** 
@@ -95,10 +85,7 @@
     sensorId: text("sensorId").references(() => sensors.sensorId), // make sure it's the right sensor
     confirmed: text("confirmed", { enum: pingsConfirmedEnum }).notNull(), // device still connected or not
     time: text("confirmed_at").default(sql`CURRENT_TIMESTAMP`).notNull(), // time of confirmation
-<<<<<<< HEAD
     value: text("value")
-=======
->>>>>>> 5fc2eca5
 });
 
 export const waterSchedule = sqliteTable("waterSchedule",{
@@ -106,10 +93,7 @@
     userId: text("userID").references(() => user.id), // reference the userID to identify the account (redundant bc sensors are connected with user account, but leaving it here for now)
     sensorId: text("sensorId").references(() => sensors.sensorId), // make sure it's the right sensor
     time: text("scheduled_time").notNull(), // scheduled time
-<<<<<<< HEAD
     duration: text("duration")
-=======
->>>>>>> 5fc2eca5
 });
 
 export const fanSchedule = sqliteTable("fanSchedule",{
@@ -118,7 +102,6 @@
     sensorId: text("sensorId").references(() => sensors.sensorId), // make sure it's the right sensor
     timeOn: text("scheduled_time_on").notNull(), // scheduled time on
     timeOff: text("scheduled_time_off").notNull(), // scheduled time off
-<<<<<<< HEAD
 });
 
 export const waterLog = sqliteTable("waterLog",{ // this table is for confirming that these events happened
@@ -138,27 +121,6 @@
     timeConfirmed: text("confirmed_at").default(sql`CURRENT_TIMESTAMP`).notNull(), // time of confirmation
 });
 
-=======
-});
-
-export const waterLog = sqliteTable("waterLog",{ // this table is for confirming that these events happened
-    id: text("id").primaryKey().$defaultFn(()=> crypto.randomUUID()), // to id this confirmation instance 
-    schedule_instance: text("schedule_instance").references(() => waterSchedule.id), // this is the instance of the scheduled time from the schedule table
-    userId: text("userID").references(() => user.id), // reference the userID to identify the account (redundant, but leaving it here for now)
-    timeOnConfirm: text("scheduled_time_on_confirm").notNull(), // scheduled water time happened, yes or no
-    timeConfirmed: text("confirmed_at").default(sql`CURRENT_TIMESTAMP`).notNull(), // time of confirmation
-});
-
-export const fanLog = sqliteTable("fanLog",{ // this table is for confirming that these events happened
-    id: text("id").primaryKey().$defaultFn(()=> crypto.randomUUID()), // to id this confirmation instance 
-    schedule_instance: text("schedule_instance").references(() => fanSchedule.id), // this is the instance of the scheduled time from the schedule table
-    userId: text("userID").references(() => user.id), // reference the userID to identify the account (redundant, but leaving it here for now)
-    timeOnConfirm: text("scheduled_time_on_confirm").notNull(), // scheduled time on happened, yes or no
-    timeOff: text("scheduled_time_off_confirm").notNull(), // scheduled time off happened, yes or no
-    timeConfirmed: text("confirmed_at").default(sql`CURRENT_TIMESTAMP`).notNull(), // time of confirmation
-});
-
->>>>>>> 5fc2eca5
 /** Connection health for RasPi */
 export const rasPiStatusEnum = ['unpaired', 'offline', 'online', 'error'] as const;
 export const rasPi = sqliteTable("rasPi", {
