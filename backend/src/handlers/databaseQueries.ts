/**
 * databaseQueries.ts
 *
 * Provides helper functions and type definitions for interacting with the
 * Cloudflare D1 database using Drizzle ORM.
 *
 * All database access from workers or durable objects should go through
 * this module to ensure consistent query patterns and type safety.
 */

import { drizzle, DrizzleD1Database } from "drizzle-orm/d1";
import * as schema from "../schema";
<<<<<<< HEAD
import { eq, desc, Table, InferInsertModel, InferSelectModel, and } from "drizzle-orm";
=======
import { eq, Table, InferInsertModel, InferSelectModel, and } from "drizzle-orm";
>>>>>>> 5fc2eca5
import { SQLiteTable } from "drizzle-orm/sqlite-core";

/**
 * Strongly typed Drizzle database instance
 * 
 * This alias ensures all queries are scoped to the project schema
 */
export type DB = DrizzleD1Database<typeof schema>;

/**
 * Initializes a Drizzle ORM instance for the Cloudflare D1 database.
 *
 * Wraps the provided `env.DB` binding in Drizzle with the project schema,
 * allowing type-safe queries against the database.
 *
 * @param env - The Cloudflare environment containing the D1 database binding
 * @returns A Drizzle ORM client configured with the schema
 * 
 * Drew 9.22 Created method
 */
export function getDB(env: {DB: D1Database}): DB {
    return drizzle(env.DB, { schema })
}

export async function insertTableEntry<T extends SQLiteTable>(
    db: DB,
    table: T,
<<<<<<< HEAD
    entry: any
=======
    entry
>>>>>>> 5fc2eca5
) {
    const insertedRows = await db.insert(table).values(entry).returning();
    
    return insertedRows[0];
}

export async function returnTableEntries<T extends Table>(
    db: DB,
    table: T,
    condition: Partial<InferSelectModel<T>>, // Optional filtering
    amount: number
): Promise<InferSelectModel<T>[]> {
    let whereClause;

    // Only build a WHERE clause if conditions were passed
    if(condition && Object.keys(condition).length > 0) {
        // Pull all clauses from the user's condition entry
        const clauses = Object.entries(condition).map(
            ([key, value]) => eq((table as any)[key], value)
        );
        // If the user put in > 1 condition, spread them to whereClause
        // If the user put in 1 condition, use that one
        // No need to check if no conditions were passed, handled in if block above
        whereClause = clauses.length > 1 ? and(...clauses) : clauses[0];
    }

    // Build/return results
    const result = await db
        .select()
        .from(table)
        .where(whereClause)
        .limit(amount);
    return result;
}

/**
 * Creates a new user in the database if they do not already exist.
 * This should be called after a user successfully authenticates with Firebase.
 * 
 * @param db - The database client
 * @param userId - The device UUID or name to find/create
 * @param email - The email tied to the user account
 * @param firstName - The first name tied to the user account
 * @param lastName - The last name tied to the user account
 * -method created nick 10.1
 */
export async function createUser(
    db: DB, 
    userId: string,
    location: string, 
    email: string,
    firstName: string,
    lastName: string
): Promise<void> {
    const user = await db.query.user.findFirst({
        where: eq(schema.user.id, userId),
    });

    if(user) return;

    await db.insert(schema.user).values({ 
        id: userId, 
        email: email,
        location: location,
        firstName: firstName,
        lastName: lastName
    });
}

export async function createPi(
    db: DB, 
    userId: string, 
    email: string,
    firstName: string,
    lastName: string
): Promise<void> {
    const user = await db.query.user.findFirst({
        where: eq(schema.user.id, userId),
    });

    if(user) return;

    await db.insert(schema.user).values({ 
        id: userId, 
        email: email,
        firstName: firstName,
        lastName: lastName
    });
}

export async function createReading(
    db: DB, 
    userId: string, 
    email: string,
    firstName: string,
    lastName: string
): Promise<void> {
    const user = await db.query.user.findFirst({
        where: eq(schema.user.id, userId),
    });

    if(user) return;

    await db.insert(schema.user).values({ 
        id: userId, 
        email: email,
        firstName: firstName,
        lastName: lastName
    });
}

/**
 * Creates a new zone for a given user.
 * This would be called from an endpoint that the user interacts with on the web app.
 *
 * @param db - The database client
 * @param userId - The ID of the user creating the zone
 * @param zoneName - The name for the new zone
 * @returns The ID of the newly created zone
 * -method created by nick 10.1
 */
export async function createZone(db: DB, userId: string, zoneName: string): Promise<string> {
    const newZone = {
        id: crypto.randomUUID(),
        userId: userId,
        zoneName: zoneName,
    };
    await db.insert(schema.zone).values(newZone);
    return newZone.id;
}


/**
 * Find a device ID by name or UUID. If not found, insert a new row.
 * 
 * @param db - The database client
 * @param deviceId - The device ID whose readings should be fetched
 * @param limit - The maximum records to return (default: 10)
 * @returns A list of recent device readings ordered by received timestamp
 * 
 * Drew 9.22 Created method
 * updated 10.2 -nick
 */
<<<<<<< HEAD
export async function getRecentReadings(db: DB, zoneId: string, limit = 10) {
    return null
}
=======
// export async function getRecentReadings(db: DB, zoneId: string, limit = 10) {
//     return db
//         .select()
//         .from(schema.deviceReadings)
//         .where(eq(schema.deviceReadings.zoneId, zoneId))
//         .orderBy(desc(schema.deviceReadings.receivedAt))
//         .limit(limit)
// }
>>>>>>> 5fc2eca5
<|MERGE_RESOLUTION|>--- conflicted
+++ resolved
@@ -10,11 +10,7 @@
 
 import { drizzle, DrizzleD1Database } from "drizzle-orm/d1";
 import * as schema from "../schema";
-<<<<<<< HEAD
 import { eq, desc, Table, InferInsertModel, InferSelectModel, and } from "drizzle-orm";
-=======
-import { eq, Table, InferInsertModel, InferSelectModel, and } from "drizzle-orm";
->>>>>>> 5fc2eca5
 import { SQLiteTable } from "drizzle-orm/sqlite-core";
 
 /**
@@ -42,11 +38,7 @@
 export async function insertTableEntry<T extends SQLiteTable>(
     db: DB,
     table: T,
-<<<<<<< HEAD
     entry: any
-=======
-    entry
->>>>>>> 5fc2eca5
 ) {
     const insertedRows = await db.insert(table).values(entry).returning();
     
@@ -190,11 +182,6 @@
  * Drew 9.22 Created method
  * updated 10.2 -nick
  */
-<<<<<<< HEAD
-export async function getRecentReadings(db: DB, zoneId: string, limit = 10) {
-    return null
-}
-=======
 // export async function getRecentReadings(db: DB, zoneId: string, limit = 10) {
 //     return db
 //         .select()
@@ -202,5 +189,4 @@
 //         .where(eq(schema.deviceReadings.zoneId, zoneId))
 //         .orderBy(desc(schema.deviceReadings.receivedAt))
 //         .limit(limit)
-// }
->>>>>>> 5fc2eca5
+// }